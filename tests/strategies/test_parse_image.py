--- conflicted
+++ resolved
@@ -67,11 +67,7 @@
 
     orig_key = cache.add(sample_file.read_bytes())
     config = {
-<<<<<<< HEAD
-        "downloadUrl": f"file://{sample_file}",
-=======
         "downloadUrl": sample_file.as_uri(),
->>>>>>> ecb66dfa
         "mediaType": f"image/vnd.dlite-{sample_file.suffix.lstrip('.')}",
         "configuration": {
             "image_label": "test_image",
