--- conflicted
+++ resolved
@@ -68,13 +68,8 @@
         strategy = InfluxParseStrategy(
             parse_config=InfluxParseStrategyConfig(
                 parserType="influx/vnd.dlite-influx",
-<<<<<<< HEAD
             entity="http://onto-ns.com/meta/oceanlab/1/ctd_salinity_munkholmen",
                 configuration=InfluxParseParseConfig()
-=======
-                entity="http://onto-ns.com/meta/0.1/Energy",
-                configuration=InfluxParseParseConfig(),
->>>>>>> f0f16634
             )
         )
         session_update = strategy.initialize()
@@ -100,11 +95,7 @@
         strategy = InfluxParseStrategy(
             parse_config=InfluxParseStrategyConfig(
                 parserType="influx/vnd.dlite-influx",
-<<<<<<< HEAD
             entity="http://onto-ns.com/meta/oceanlab/1/ctd_salinity_munkholmen",
-=======
-                entity="http://onto-ns.com/meta/0.1/Energy",
->>>>>>> f0f16634
                 configuration=InfluxParseParseConfig(
                     url="http://db.url",
                     USER="test_user",
