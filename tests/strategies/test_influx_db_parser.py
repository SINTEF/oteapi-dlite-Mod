"""Test Influx db parser"""

import unittest
from unittest.mock import patch, MagicMock
from pydantic import ValidationError

from oteapi_dlite.strategies.oceanlab_influx_parser import (
    InfluxParseParseConfig,
    InfluxParseStrategyConfig,
    InfluxParseStrategy,
    query_to_df,
)


class TestInfluxParseParseConfig(unittest.TestCase):
    """Test configuration"""

    def test_valid_config(self):
        """Test configuration validity"""
        config = InfluxParseParseConfig(
            id="test_id",
            label="test_label",
            resourceType="resource/url",
            downloadUrl="http://example.com",
            mediaType="application/json",
            storage_path="/path/to/storage",
            collection_id="test_collection_id",
            url="http://db.url",
            USER="test_user",
            PASSWORD="test_password",
            DATABASE="test_db",
            RETPOLICY="test_policy",
        )
        self.assertEqual(config.id, "test_id")
        self.assertEqual(config.label, "test_label")

    def test_invalid_config(self):
        """Test validation error"""
        with self.assertRaises(ValidationError):
            InfluxParseParseConfig(id=123)  # id should be a string or None


class TestInfluxParseStrategyConfig(unittest.TestCase):
    def test_valid_strategy_config(self):
        """Test config instance"""
        parse_config = InfluxParseParseConfig()
        strategy_config = InfluxParseStrategyConfig(
            parserType="influx/vnd.dlite-influx",
            entity="http://onto-ns.com/meta/0.1/Energy",
            configuration=parse_config,
        )
        self.assertIsInstance(
            strategy_config.configuration, InfluxParseParseConfig
        )


class TestInfluxParseStrategy(unittest.TestCase):
    """Test startegy initialize and get"""

    @patch("oteapi_dlite.utils.get_collection")
    def test_initialize(self, mock_get_collection):
        """Test initialize function"""
        mock_collection = MagicMock()
        mock_collection.uuid = "test_uuid"
        mock_get_collection.return_value = mock_collection

        strategy = InfluxParseStrategy(
            parse_config=InfluxParseStrategyConfig(
                parserType="influx/vnd.dlite-influx",
<<<<<<< HEAD
            entity="http://onto-ns.com/meta/0.1/Energy",
                configuration=InfluxParseParseConfig()
=======
                entity="http://onto-ns.com/meta/0.4/dummy",
                configuration=InfluxParseParseConfig(),
>>>>>>> 488854cc
            )
        )
        session_update = strategy.initialize()
        self.assertEqual(session_update.collection_id, "test_uuid")

    @patch("oteapi_dlite.utils.utils.get_meta")
    @patch("oteapi_dlite.strategies.oceanlab_influx_parser.query_to_df")
    @patch("oteapi_dlite.utils.get_collection")
    def test_get(self, mock_get_collection, mock_query_to_df, mock_get_meta):
        """test get function"""
        mock_collection = MagicMock()
        mock_collection.uuid = "test_uuid"
        mock_get_collection.return_value = mock_collection

        mock_df = MagicMock()
        mock_query_to_df.return_value = mock_df

        mock_meta = MagicMock()
        mock_inst = MagicMock()
        mock_meta.return_value = mock_inst
        mock_get_meta.return_value = mock_meta

        strategy = InfluxParseStrategy(
            parse_config=InfluxParseStrategyConfig(
                parserType="influx/vnd.dlite-influx",
<<<<<<< HEAD
            entity="http://onto-ns.com/meta/0.1/Energy",
=======
                entity="http://onto-ns.com/meta/0.4/dummy",
>>>>>>> 488854cc
                configuration=InfluxParseParseConfig(
                    url="http://db.url",
                    USER="test_user",
                    PASSWORD="test_password",
                    DATABASE="test_db",
                    RETPOLICY="test_policy",
                    storage_path="/path/to/storage|another/path",
                    label="test_label",
                ),
            )
        )
        session_update = strategy.get()
        self.assertEqual(session_update.collection_id, "test_uuid")
        self.assertEqual(session_update.label, "test_label")
        mock_get_collection.assert_called()
        mock_query_to_df.assert_called()
        mock_get_meta.assert_called()

    @patch("influxdb_client.InfluxDBClient")
    def test_query_to_df(self, mock_influxdb_client):
        """Test query to df"""
        mock_client = MagicMock()
        mock_query_api = MagicMock()
        mock_client.query_api.return_value = mock_query_api
        mock_influxdb_client.return_value.__enter__.return_value = mock_client

        mock_df = MagicMock()
        mock_query_api.query_data_frame.return_value = mock_df

        result = query_to_df(
            "test_query", "http://db.url", "test_user", "test_password"
        )
        self.assertEqual(result, mock_df)
        mock_influxdb_client.assert_called_once_with(
            url="http://db.url", token="test_user:test_password"
        )<|MERGE_RESOLUTION|>--- conflicted
+++ resolved
@@ -67,13 +67,8 @@
         strategy = InfluxParseStrategy(
             parse_config=InfluxParseStrategyConfig(
                 parserType="influx/vnd.dlite-influx",
-<<<<<<< HEAD
             entity="http://onto-ns.com/meta/0.1/Energy",
                 configuration=InfluxParseParseConfig()
-=======
-                entity="http://onto-ns.com/meta/0.4/dummy",
-                configuration=InfluxParseParseConfig(),
->>>>>>> 488854cc
             )
         )
         session_update = strategy.initialize()
@@ -99,11 +94,7 @@
         strategy = InfluxParseStrategy(
             parse_config=InfluxParseStrategyConfig(
                 parserType="influx/vnd.dlite-influx",
-<<<<<<< HEAD
             entity="http://onto-ns.com/meta/0.1/Energy",
-=======
-                entity="http://onto-ns.com/meta/0.4/dummy",
->>>>>>> 488854cc
                 configuration=InfluxParseParseConfig(
                     url="http://db.url",
                     USER="test_user",
