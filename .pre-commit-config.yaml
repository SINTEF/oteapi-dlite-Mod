<<<<<<< HEAD
# To install the git pre-commit hook run:
#   pre-commit install
# To update the pre-commit hooks run:
#   pre-commit autoupdate
=======
# pre-commit.ci
ci:
  autofix_commit_msg: |
      [pre-commit.ci] auto fixes from pre-commit hooks

      For more information, see https://pre-commit.ci
  autofix_prs: false
  autoupdate_branch: 'master'
  autoupdate_commit_msg: '[pre-commit.ci] pre-commit autoupdate'
  autoupdate_schedule: 'weekly'
  skip: [pylint, pylint-tests]
  submodules: false

# hooks
>>>>>>> a489f32e
repos:
  - repo: https://github.com/pre-commit/pre-commit-hooks
    rev: v4.5.0
    hooks:
    - id: end-of-file-fixer
    - id: debug-statements
    - id: check-yaml
      name: Check YAML
    - id: check-toml
      name: Check TOML
    - id: requirements-txt-fixer
      name: Fix requirements*.txt
      files: ^requirements.*\.txt$
    - id: trailing-whitespace
      args: [--markdown-linebreak-ext=md]

  - repo: https://github.com/timothycrosley/isort
    rev: 5.13.2
    hooks:
    - id: isort
      args: ["--profile", "black", "--line-length", "80", "--filter-files", "--skip-gitignore"]

  - repo: https://github.com/ambv/black
    rev: 24.2.0
    hooks:
    - id: black
      args: ["--line-length", "80"]

  - repo: https://github.com/PyCQA/bandit
    rev: 1.7.9
    hooks:
    - id: bandit
      args: ["-r"]
      files: ^oteapi_dlite/.*$

  - repo: https://github.com/pre-commit/mirrors-mypy
<<<<<<< HEAD
    rev: v1.9.0
=======
    rev: v1.10.1
>>>>>>> a489f32e
    hooks:
    - id: mypy
      exclude: ^tests/.*$
      additional_dependencies:
      - "types-requests"
      - "pydantic>=2,<3"

  - repo: https://github.com/SINTEF/ci-cd
    rev: v2.7.4
    hooks:
    - id: docs-api-reference
      args:
      - --package-dir=oteapi_dlite
      - --full-docs-folder=models
      - --full-docs-folder=strategies
    - id: docs-landing-page
      args:
      - --replacement=(LICENSE),(LICENSE.md)
      - --replacement=https://EMMC-ASBL.github.io/oteapi-dlite/latest/,

  - repo: local
    hooks:
    - id: pylint
      name: pylint
      entry: pylint
      args:
      - "--rcfile=pyproject.toml"
      - "--extension-pkg-whitelist='pydantic'"
      language: python
      types: [python]
      require_serial: true
      files: ^.*$
      exclude: ^tests/.*$
    - id: pylint-tests
      name: pylint - tests
      entry: pylint
      args:
      - "--rcfile=pyproject.toml"
      - "--extension-pkg-whitelist='pydantic'"
      - "--disable=import-outside-toplevel,redefined-outer-name,import-error"
      language: python
      types: [python]
      require_serial: true
      files: ^tests/.*$<|MERGE_RESOLUTION|>--- conflicted
+++ resolved
@@ -1,9 +1,3 @@
-<<<<<<< HEAD
-# To install the git pre-commit hook run:
-#   pre-commit install
-# To update the pre-commit hooks run:
-#   pre-commit autoupdate
-=======
 # pre-commit.ci
 ci:
   autofix_commit_msg: |
@@ -18,7 +12,6 @@
   submodules: false
 
 # hooks
->>>>>>> a489f32e
 repos:
   - repo: https://github.com/pre-commit/pre-commit-hooks
     rev: v4.5.0
@@ -55,11 +48,7 @@
       files: ^oteapi_dlite/.*$
 
   - repo: https://github.com/pre-commit/mirrors-mypy
-<<<<<<< HEAD
-    rev: v1.9.0
-=======
     rev: v1.10.1
->>>>>>> a489f32e
     hooks:
     - id: mypy
       exclude: ^tests/.*$
