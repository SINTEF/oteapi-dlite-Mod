--- conflicted
+++ resolved
@@ -120,13 +120,8 @@
         else:
             if cacheconfig and cacheconfig.accessKey:
                 key = cacheconfig.accessKey
-<<<<<<< HEAD
-            elif "key" in session:  # type: ignore
-                key = session["key"]  # type: ignore
-=======
             elif session and "key" in session:
                 key = session["key"]
->>>>>>> 6115080c
             else:
                 raise ValueError(
                     "either `location` or `cacheconfig.accessKey` must be "
@@ -147,13 +142,6 @@
         coll.add(config.label, inst)
 
         # __TODO__
-<<<<<<< HEAD
-        # Can we savely assume that all strategies in a pipeline will be
-        # executed in the same Python interpreter?  If not, we should write
-        # the collection to a storage, such that it can be shared with the
-        # other strategies.
-
-=======
         # See
         # https://github.com/EMMC-ASBL/oteapi-dlite/pull/84#discussion_r1050437185
         # and following comments.
@@ -163,7 +151,6 @@
         # the collection should be written to a storage, such that it
         # can be shared with the other strategies.
         #
->>>>>>> 6115080c
         return DLiteSessionUpdate(collection_id=coll.uuid)
 
 
