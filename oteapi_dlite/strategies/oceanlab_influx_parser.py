--- conflicted
+++ resolved
@@ -7,11 +7,8 @@
 import dlite
 import influxdb_client
 import jinja2
-<<<<<<< HEAD
 import cachetools  # type: ignore
 import dlite
-=======
->>>>>>> 73b39ef2
 from oteapi.models import AttrDict, HostlessAnyUrl, ParserConfig, ResourceConfig
 from pydantic import Field
 from pydantic.dataclasses import dataclass
