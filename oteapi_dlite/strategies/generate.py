"""Generic generate strategy using DLite storage plugin."""

# pylint: disable=unused-argument,invalid-name
import tempfile
from typing import TYPE_CHECKING, Annotated, Optional

from oteapi.datacache import DataCache
from oteapi.models import AttrDict, DataCacheConfig, FunctionConfig
from pydantic import Field
from pydantic.dataclasses import dataclass

from oteapi_dlite.models import DLiteSessionUpdate
from oteapi_dlite.utils import get_collection, get_driver, update_collection

if TYPE_CHECKING:  # pragma: no cover
    from typing import Any


class DLiteStorageConfig(AttrDict):
    """Configuration for a generic DLite storage filter.

    The DLite storage driver to can be specified using either the `driver`
    or `functionType` field.

    Where the output should be written, is specified using either the
    `location` or `datacache_config.accessKey` field.

    Either `label` or `datamodel` should be provided.
    """

    driver: Annotated[
        Optional[str],
        Field(
            description='Name of DLite driver (ex: "json").',
        ),
    ] = None
    functionType: Annotated[
        Optional[str],
        Field(
            description='Media type for DLite driver (ex: "application/json").',
        ),
    ] = None
    options: Annotated[
        Optional[str],
        Field(
            description=(
                "Comma-separated list of options passed to the DLite "
                "storage plugin."
            ),
        ),
    ] = None
    location: Annotated[
        Optional[str],
        Field(
            description=(
                "Location of storage to write to.  If unset to store in data "
                "cache using the key provided with "
                "`datacache_config.accessKey` (defaults to 'generate_data')."
            ),
        ),
    ] = None
    label: Annotated[
        Optional[str],
        Field(
            description=(
                "Label of DLite instance in the collection to serialise."
            ),
        ),
    ] = None
    datamodel: Annotated[
        Optional[str],
        Field(
            description=(
                "URI to the datamodel of the new instance.  Needed when "
                "generating the instance from mappings.  Cannot be combined "
                "with `label`"
            ),
        ),
    ] = None
    store_collection: Annotated[
        bool,
        Field(
            description="Whether to store the entire collection in the session "
            "instead of a single instance.  Cannot be combined with `label` or "
            "`datamodel`.",
        ),
    ] = False
    store_collection_id: Annotated[
        Optional[str],
        Field(
            description="Used together with `store_collection` If given, store "
            "a copy of the collection with this id.",
        ),
    ] = None
    allow_incomplete: Annotated[
        Optional[bool],
        Field(
            description="Whether to allow incomplete property mappings.",
        ),
    ] = False
    collection_id: Annotated[
        Optional[str],
        Field(
            description=("ID of the collection to use."),
        ),
    ] = None
    datacache_config: Annotated[
        Optional[DataCacheConfig],
        Field(
            description="Configuration options for the local data cache.",
        ),
    ] = None


class DLiteGenerateConfig(FunctionConfig):
    """DLite generate strategy config."""

    configuration: Annotated[
        DLiteStorageConfig,
        Field(description="DLite generate strategy-specific configuration."),
    ]


@dataclass
class DLiteGenerateStrategy:
    """Generic DLite generate strategy utilising DLite storage plugins.

    **Registers strategies**:

    - `("functionType", "application/vnd.dlite-generate")`

    """

    generate_config: DLiteGenerateConfig

    def initialize(self) -> DLiteSessionUpdate:
        """Initialize."""
        collection_id = (
            self.generate_config.configuration.collection_id
            or get_collection().uuid
        )
        return DLiteSessionUpdate(collection_id=collection_id)

    def get(self) -> DLiteSessionUpdate:
        """Execute the strategy.

        This method will be called through the strategy-specific endpoint
        of the OTE-API Services.
        Returns:
            SessionUpdate instance.
        """
        config = self.generate_config.configuration
        cacheconfig = config.datacache_config

        driver = (
            config.driver
            if config.driver
            else get_driver(
                mediaType=config.functionType,
            )
        )

        coll = get_collection(collection_id=config.collection_id)
        if config.datamodel:
            instances = coll.get_instances(
                metaid=config.datamodel,
                property_mappings=True,
                allow_incomplete=config.allow_incomplete,
            )
            inst = next(instances)
        elif config.label:
            inst = coll[config.label]
        elif config.store_collection:
            if config.store_collection_id:
                inst = coll.copy(newid=config.store_collection_id)
            else:
                inst = coll
        else:  # fail if there are more instances
            raise ValueError(
                "One of `label` or `datamodel` configurations should be given."
            )
        # Save instance
        if config.location:
            inst.save(driver, config.location, config.options)
        else:  # missing test
            if cacheconfig and cacheconfig.accessKey:
                key = cacheconfig.accessKey
<<<<<<< HEAD

=======
            else:  # missing test
                key = "generate_data"
>>>>>>> a489f32e
            cache = DataCache()
            with tempfile.TemporaryDirectory() as tmpdir:
                inst.save(driver, "{tmpdir}/data", config.options)
                with open(f"{tmpdir}/data", "rb") as f:
                    cache.add(f.read(), key=key)
        # __TODO__
        # Can we safely assume that all strategies in a pipeline will be
        # executed in the same Python interpreter?  If not, we should write
        # the collection to a storage, such that it can be shared with the
        # other strategies.

        update_collection(coll)
        return DLiteSessionUpdate(collection_id=coll.uuid)<|MERGE_RESOLUTION|>--- conflicted
+++ resolved
@@ -185,12 +185,8 @@
         else:  # missing test
             if cacheconfig and cacheconfig.accessKey:
                 key = cacheconfig.accessKey
-<<<<<<< HEAD
-
-=======
             else:  # missing test
                 key = "generate_data"
->>>>>>> a489f32e
             cache = DataCache()
             with tempfile.TemporaryDirectory() as tmpdir:
                 inst.save(driver, "{tmpdir}/data", config.options)
